--- conflicted
+++ resolved
@@ -5,11 +5,10 @@
 
 import lightning.pytorch as pl
 import merlin.io
-<<<<<<< HEAD
-import lightning.pytorch as pl
 from merlin.dataloader.torch import Loader
+from merlin.dtypes import boolean
+from merlin.dtypes import float32, int64
 from merlin.schema import ColumnSchema, Schema
-from merlin.dtypes import float32, int64, boolean
 
 
 PARQUET_SCHEMA = {
@@ -30,29 +29,6 @@
 
 
 def _merlin_dataset_factory(path: str, columns: List[str], dataset_kwargs: Dict[str, any]):
-=======
-import pyarrow as pa
-from merlin.dataloader.torch import Loader
-from merlin.dtypes import float32, int64
-from merlin.schema import ColumnSchema, Schema
-
-
-PARQUET_SCHEMA = pa.schema([
-    ('X', pa.list_(pa.float32())),
-    ('id', pa.int64()),
-    ('assay_sc', pa.int64()),
-    ('tech_sample', pa.int64()),
-    ('cell_type', pa.int64()),
-    ('cell_type_ontology_term_id', pa.int64()),
-    ('disease', pa.int64()),
-    ('development_stage', pa.int64()),
-    ('organ', pa.int64()),
-    ('idx', pa.int64()),
-])
-
-
-def _merlin_dataset_factory(path: str, columns: List[str], dataset_kwargs: Dict):
->>>>>>> 76581979
     return merlin.io.Dataset(
         path,
         engine='parquet',
@@ -110,18 +86,11 @@
             path: str,
             columns: List[str],
             batch_size: int,
-<<<<<<< HEAD
+            sub_sample_frac: float = 1.,
             dataloader_kwargs_train: Dict[str, any] = None,
             dataloader_kwargs_inference: Dict[str, any] = None,
             dataset_kwargs_train: Dict[str, any] = None,
             dataset_kwargs_inference: Dict[str, any] = None
-=======
-            sub_sample_frac: float = 1.,
-            dataloader_kwargs_train: Dict = None,
-            dataloader_kwargs_inference: Dict = None,
-            dataset_kwargs_train: Dict = None,
-            dataset_kwargs_inference: Dict = None
->>>>>>> 76581979
     ):
         super(MerlinDataModule).__init__()
         for col in columns:
@@ -131,21 +100,15 @@
         self.dataloader_kwargs_inference = _set_default_kwargs_dataloader(dataloader_kwargs_inference, training=False)
 
         self.train_dataset = _merlin_dataset_factory(
-<<<<<<< HEAD
-            join(path, 'train'), columns, _set_default_kwargs_dataset(dataset_kwargs_train, training=True))
-        self.val_dataset = _merlin_dataset_factory(
-            join(path, 'val'), columns, _set_default_kwargs_dataset(dataset_kwargs_inference, training=False))
-=======
             _get_data_files(path, 'train', sub_sample_frac),
             columns,
-            _set_default_kwargs_dataset(dataset_kwargs_train, train=True)
+            _set_default_kwargs_dataset(dataset_kwargs_train, training=True)
         )
         self.val_dataset = _merlin_dataset_factory(
             _get_data_files(path, 'val', sub_sample_frac),
             columns,
-            _set_default_kwargs_dataset(dataset_kwargs_inference, train=False)
+            _set_default_kwargs_dataset(dataset_kwargs_inference, training=False)
         )
->>>>>>> 76581979
         self.test_dataset = _merlin_dataset_factory(
             join(path, 'test'), columns, _set_default_kwargs_dataset(dataset_kwargs_inference, training=False))
 
